using Distributed
@everywhere using PorousMaterials
@everywhere using Test
using CSV
using DataFrames
using JLD2
using Printf

ig_tests = true
xe_in_sbmof1_tests = true
co2_tests = true

#
# Ideal gas tests.
#  run GCMC in empty box; should get ideal gas law.
#  "ig" in test_forcefield.csv has sigma tiny and epsilon 0.0 to match ideal gas.
#  basically, this tests the acceptance rules when energy is always zero.
#
if ig_tests
    empty_space = Framework("empty_box.cssr") # zero atoms!
    ideal_gas = Molecule("IG")
    @assert (length(empty_space.atoms) == 0)
    forcefield = LJForceField("Dreiding.csv")
    temperature = 298.0
    fugacity = 10.0 .^ [0.1, 1.0, 2.0, 3.0, 4.0, 5.0, 6.0, 7.0, 8.0] / 100000.0 # bar
    # according to ideal gas law, number of molecules in box should be:
    n_ig = fugacity * empty_space.box.Ω / (PorousMaterials.KB * temperature)
    n_sim = similar(n_ig)
    for i = 1:length(fugacity)
        results, molecules = gcmc_simulation(empty_space, ideal_gas, temperature, fugacity[i], forcefield,
                    n_burn_cycles=2500, n_sample_cycles=2500)
#                    n_burn_cycles=100000, n_sample_cycles=100000)
        n_sim[i] = results["⟨N⟩ (molecules/unit cell)"]
        @printf("fugacity = %f Pa; n_ig = %e; n_sim = %e\n", fugacity[i], n_ig[i], n_sim[i])
    end
end

## Xe adsorption in SBMOF-1 tests
if xe_in_sbmof1_tests
    sbmof1 = Framework("SBMOF-1.cif")
    dreiding_forcefield = LJForceField("Dreiding.csv", cutoffradius=12.5)
    molecule = Molecule("Xe")

    test_fugacities = [20.0, 200.0, 2000.0] / 100000.0 # bar
    test_mmol_g = [0.18650, 1.00235, 1.39812]
    test_molec_unit_cell = [0.2568, 1.3806, 1.9257]

 #     results = adsorption_isotherm(sbmof1, 298.0, test_fugacities, molecule, dreiding_forcefield, n_burn_cycles=20, n_sample_cycles=20, verbose=true)
<<<<<<< HEAD
    results = stepwise_adsorption_isotherm(sbmof1, molecule, 298.0, test_fugacities, dreiding_forcefield,
=======
    results = stepwise_adsorption_isotherm(sbmof1, molecule, 298.0, test_fugacities, dreiding_forcefield, 
>>>>>>> 13d5b836
                        n_burn_cycles=25000, n_sample_cycles=25000, verbose=true, sample_frequency=1, show_progress_bar=true)

    for i = 1:length(test_fugacities)
        @test isapprox(results[i]["⟨N⟩ (molecules/unit cell)"], test_molec_unit_cell[i], rtol=0.025)
        @test isapprox(results[i]["⟨N⟩ (mmol/g)"], test_mmol_g[i], rtol=0.025)
    end
end

if co2_tests
    plot_results = false
    run_sims = true
    ###
    #  Test isotherm 1: by greg chung. co2 at 313 k
    ###
 #     f = Framework("ZnCo-ZIF-71_atom_relax_RESP.cif")
 #     co2 = Molecule("CO2")

 #     strip_numbers_from_atom_labels!(f)
 #     ff = LJForceField("Greg_CO2_GCMCtest_ff.csv", cutoffradius=12.5)
 #
 #     # load in test data
 #     df = CSV.read("greg_chung/ZnCo-ZIF-71_atom_relax_RESP_CO2_adsorption_isotherm313K_test.csv")
 #
 #     # simulate with PorousMaterials.jl in parallel
 #     if run_sims
 #         results = adsorption_isotherm(f, co2, 313.0, convert(Array{Float64, 1}, df[:fugacity_Pa] / 100000.0), ff,
 #             n_burn_cycles=10000, n_sample_cycles=10000, verbose=true, sample_frequency=5)
 #         JLD.save("ZnCo-ZIF-71_atom_relax_RESP_co2_simulated_isotherm.jld", "results", results)
 #     else
 #         results = JLD.load("ZnCo-ZIF-71_atom_relax_RESP_co2_simulated_isotherm.jld")["results"]
 #     end
 #     n_sim = [result["⟨N⟩ (molecules/unit cell)"] for result in results]
 #
 #     # plot comparison
 #     if plot_results
 #         figure()
 #         xlabel("Fugacity (bar)")
 #         ylabel("Molecules/unit cell")
 #         scatter(df[:fugacity_Pa] / 100000.0, df[:molecules_per_unit_cell], label="Greg")
 #         scatter(df[:fugacity_Pa] / 100000.0, n_sim, label="PorousMaterials.jl")
 #         legend()
 #         savefig("ZnCo-ZIF-71_atom_relax_RESP_CO2_adsorption_isotherm313K_test.png", format="png", dpi=300)
 #     end

    ###
    #  Test isotherm 2: by greg chung. co2 at 298 K
    ###
    zif71 = Framework("zif71_bogus_charges.cif")
    strip_numbers_from_atom_labels!(zif71)
    ff = LJForceField("Greg_bogus_ZIF71.csv", cutoffradius=12.8)
    co2 = Molecule("CO2EPM2")

    # make sure bond lenghts are preserved
<<<<<<< HEAD
    bls = PorousMaterials.bond_lengths(co2, UnitCube())
    results, molecules = gcmc_simulation(zif71, co2, 298.0, 1.0, ff,
=======
    bls = pairwise_atom_distances(co2, UnitCube())
    results, molecules = gcmc_simulation(zif71, co2, 298.0, 1.0, ff, 
>>>>>>> 13d5b836
                        n_burn_cycles=25, n_sample_cycles=25, verbose=false)
    @printf("Testing that bond lenghts are preserved for %d molecules.\n", length(molecules))
    for m in molecules
        # bond lengths preserved?
        @assert isapprox(bls, pairwise_atom_distances(m, UnitCube()))
        # charges hv same coords as atoms?
        for i = 1:3
            @assert isapprox(m.atoms[i].xf, m.charges[i].xf)
        end
        @assert isapprox(m.xf_com, m.atoms[1].xf) # C atom is center
    end


    # load in test data
    df = CSV.read("greg_chung/zif_71_co2_isotherm_w_preos_fugacity.csv")

    # simulate with PorousMaterials.jl in parallel
    if run_sims
<<<<<<< HEAD
        results = stepwise_adsorption_isotherm(zif71, co2, 298.0, convert(Array{Float64, 1}, df[:fugacity_Pa] / 100000.0), ff,
            n_burn_cycles=2000, n_sample_cycles=5000, verbose=true, sample_frequency=1, ewald_precision=1e-6)
        @save "ZIF71_bogus_charges_co2_simulated_isotherm.jld" results
=======
        results = stepwise_adsorption_isotherm(zif71, co2, 298.0, convert(Array{Float64, 1}, df[:fugacity_Pa] / 100000.0), ff, 
            n_burn_cycles=5000, n_sample_cycles=5000, verbose=true, sample_frequency=1, ewald_precision=1e-6, show_progress_bar=true)
        JLD.save("ZIF71_bogus_charges_co2_simulated_isotherm.jld", "results", results)
>>>>>>> 13d5b836
    else
        @load "ZIF71_bogus_charges_co2_simulated_isotherm.jld" results
    end
    n_sim = [result["⟨N⟩ (mmol/g)"] for result in results]

    # plot comparison
    if plot_results
        using PyPlot
        figure()
        xlabel("Fugacity (bar)")
        ylabel("Molecules/unit cell")
        scatter(df[:fugacity_Pa] / 100000.0, df[:L_mmol_g], label="Greg")
        scatter(df[:fugacity_Pa] / 100000.0, n_sim, label="PorousMaterials.jl")
        legend()
        savefig("Greg_bogus_ZIF71_298K_co2_isotherm_test.png", format="png", dpi=300)
    end
end

 # co2 = Molecule("CO2")
 # f = Framework("ZnCo-ZIF-71_atom_relax_RESP.cif")
 # strip_numbers_from_atom_labels!(f)
 # ff = LJForceField("Greg_CO2_GCMCtest_ff.csv", cutoffradius=12.5)
 #
 # results = gcmc_simulation(f, 313.0, 20.0*100000, co2, ff,
 #             n_burn_cycles=1, n_sample_cycles=1, verbose=true)
 # @time results = gcmc_simulation(f, 313.0, 1816566.334, co2, ff,
 #             n_burn_cycles=10000, n_sample_cycles=10000, verbose=true)<|MERGE_RESOLUTION|>--- conflicted
+++ resolved
@@ -28,7 +28,7 @@
     n_sim = similar(n_ig)
     for i = 1:length(fugacity)
         results, molecules = gcmc_simulation(empty_space, ideal_gas, temperature, fugacity[i], forcefield,
-                    n_burn_cycles=2500, n_sample_cycles=2500)
+                    n_burn_cycles=25000, n_sample_cycles=25000)
 #                    n_burn_cycles=100000, n_sample_cycles=100000)
         n_sim[i] = results["⟨N⟩ (molecules/unit cell)"]
         @printf("fugacity = %f Pa; n_ig = %e; n_sim = %e\n", fugacity[i], n_ig[i], n_sim[i])
@@ -46,11 +46,7 @@
     test_molec_unit_cell = [0.2568, 1.3806, 1.9257]
 
  #     results = adsorption_isotherm(sbmof1, 298.0, test_fugacities, molecule, dreiding_forcefield, n_burn_cycles=20, n_sample_cycles=20, verbose=true)
-<<<<<<< HEAD
     results = stepwise_adsorption_isotherm(sbmof1, molecule, 298.0, test_fugacities, dreiding_forcefield,
-=======
-    results = stepwise_adsorption_isotherm(sbmof1, molecule, 298.0, test_fugacities, dreiding_forcefield, 
->>>>>>> 13d5b836
                         n_burn_cycles=25000, n_sample_cycles=25000, verbose=true, sample_frequency=1, show_progress_bar=true)
 
     for i = 1:length(test_fugacities)
@@ -104,13 +100,8 @@
     co2 = Molecule("CO2EPM2")
 
     # make sure bond lenghts are preserved
-<<<<<<< HEAD
-    bls = PorousMaterials.bond_lengths(co2, UnitCube())
-    results, molecules = gcmc_simulation(zif71, co2, 298.0, 1.0, ff,
-=======
     bls = pairwise_atom_distances(co2, UnitCube())
     results, molecules = gcmc_simulation(zif71, co2, 298.0, 1.0, ff, 
->>>>>>> 13d5b836
                         n_burn_cycles=25, n_sample_cycles=25, verbose=false)
     @printf("Testing that bond lenghts are preserved for %d molecules.\n", length(molecules))
     for m in molecules
@@ -129,15 +120,9 @@
 
     # simulate with PorousMaterials.jl in parallel
     if run_sims
-<<<<<<< HEAD
         results = stepwise_adsorption_isotherm(zif71, co2, 298.0, convert(Array{Float64, 1}, df[:fugacity_Pa] / 100000.0), ff,
             n_burn_cycles=2000, n_sample_cycles=5000, verbose=true, sample_frequency=1, ewald_precision=1e-6)
         @save "ZIF71_bogus_charges_co2_simulated_isotherm.jld" results
-=======
-        results = stepwise_adsorption_isotherm(zif71, co2, 298.0, convert(Array{Float64, 1}, df[:fugacity_Pa] / 100000.0), ff, 
-            n_burn_cycles=5000, n_sample_cycles=5000, verbose=true, sample_frequency=1, ewald_precision=1e-6, show_progress_bar=true)
-        JLD.save("ZIF71_bogus_charges_co2_simulated_isotherm.jld", "results", results)
->>>>>>> 13d5b836
     else
         @load "ZIF71_bogus_charges_co2_simulated_isotherm.jld" results
     end
