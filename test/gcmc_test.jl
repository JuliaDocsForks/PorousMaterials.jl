@everywhere using PorousMaterials
@everywhere using Base.Test
using CSV
using PyPlot
using DataFrames
using JLD

<<<<<<< HEAD
ig_tests = true
xe_in_sbmof1_tests = false
=======
ig_tests = false
xe_in_sbmof1_tests = true
>>>>>>> ec0a38d7
co2_tests = false

#
# Ideal gas tests.
#  run GCMC in empty box; should get ideal gas law.
#  "ig" in test_forcefield.csv has sigma tiny and epsilon 0.0 to match ideal gas.
#  basically, this tests the acceptance rules when energy is always zero.
#
if ig_tests
    empty_space = Framework("empty_box.cssr") # zero atoms!
    ideal_gas = Molecule("IG")
    @assert(empty_space.n_atoms == 0)
    forcefield = LJForceField("Dreiding.csv")
    temperature = 298.0
    fugacity = 10.0 .^ [0.1, 1.0, 2.0, 3.0, 4.0, 5.0, 6.0, 7.0, 8.0] / 100000.0 # bar
    # according to ideal gas law, number of molecules in box should be:
    n_ig = fugacity * empty_space.box.Ω / (PorousMaterials.KB * temperature)
    n_sim = similar(n_ig)
    for i = 1:length(fugacity)
        results, molecules = gcmc_simulation(empty_space, ideal_gas, temperature, fugacity[i], forcefield,
                    n_burn_cycles=100000, n_sample_cycles=100000)
        n_sim[i] = results["⟨N⟩ (molecules/unit cell)"]
        @printf("fugacity = %f Pa; n_ig = %e; n_sim = %e\n", fugacity[i], n_ig[i], n_sim[i])
    end
end

## Xe adsorption in SBMOF-1 tests
if xe_in_sbmof1_tests
    sbmof1 = Framework("SBMOF-1.cif")
    dreiding_forcefield = LJForceField("Dreiding.csv", cutoffradius=12.5)
    molecule = Molecule("Xe")

<<<<<<< HEAD
    test_fugacities = [20.0, 200.0, 2000.0]
    test_mmol_g = [0.1931, 1.007, 1.4007]
    test_molec_unit_cell = [0.266, 1.388, 1.929]

    #results = adsorption_isotherm(sbmof1, 298.0, test_fugacities, molecule, dreiding_forcefield, n_burn_cycles=25000, n_sample_cycles=25000, verbose=true)
=======
    test_fugacities = [20.0, 200.0, 2000.0] / 100000.0 # bar
    test_mmol_g = [0.18650, 1.00235, 1.39812]
    test_molec_unit_cell = [0.2568, 1.3806, 1.9257]
    
 #     results = adsorption_isotherm(sbmof1, 298.0, test_fugacities, molecule, dreiding_forcefield, n_burn_cycles=20, n_sample_cycles=20, verbose=true)
    results = stepwise_adsorption_isotherm(sbmof1, molecule, 298.0, test_fugacities, dreiding_forcefield, 
                        n_burn_cycles=25000, n_sample_cycles=25000, verbose=true, sample_frequency=10)
>>>>>>> ec0a38d7

    for i = 1:length(test_fugacities)
        @test isapprox(results[i]["⟨N⟩ (molecules/unit cell)"], test_molec_unit_cell[i], rtol=0.025)
        @test isapprox(results[i]["⟨N⟩ (mmol/g)"], test_mmol_g[i], rtol=0.025)
    end
end

if co2_tests
    plot_results = true
    run_sims = true
    ###
    #  Test isotherm 1: by greg chung. co2 at 313 k
    ###
 #     f = Framework("ZnCo-ZIF-71_atom_relax_RESP.cif")
 #     co2 = Molecule("CO2")

 #     strip_numbers_from_atom_labels!(f)
 #     ff = LJForceField("Greg_CO2_GCMCtest_ff.csv", cutoffradius=12.5)
 # 
 #     # load in test data
 #     df = CSV.read("greg_chung/ZnCo-ZIF-71_atom_relax_RESP_CO2_adsorption_isotherm313K_test.csv")
 #     
 #     # simulate with PorousMaterials.jl in parallel
 #     if run_sims
 #         results = adsorption_isotherm(f, co2, 313.0, convert(Array{Float64, 1}, df[:fugacity_Pa] / 100000.0), ff, 
 #             n_burn_cycles=10000, n_sample_cycles=10000, verbose=true, sample_frequency=5)
 #         JLD.save("ZnCo-ZIF-71_atom_relax_RESP_co2_simulated_isotherm.jld", "results", results)
 #     else
 #         results = JLD.load("ZnCo-ZIF-71_atom_relax_RESP_co2_simulated_isotherm.jld")["results"]
 #     end
 #     n_sim = [result["⟨N⟩ (molecules/unit cell)"] for result in results]
 #     
 #     # plot comparison
 #     if plot_results
 #         figure()
 #         xlabel("Fugacity (bar)")
 #         ylabel("Molecules/unit cell")
 #         scatter(df[:fugacity_Pa] / 100000.0, df[:molecules_per_unit_cell], label="Greg")
 #         scatter(df[:fugacity_Pa] / 100000.0, n_sim, label="PorousMaterials.jl")
 #         legend()
 #         savefig("ZnCo-ZIF-71_atom_relax_RESP_CO2_adsorption_isotherm313K_test.png", format="png", dpi=300)
 #     end
    
    ###
    #  Test isotherm 2: by greg chung. co2 at 298 K
    ###
    zif71 = Framework("zif71_bogus_charges.cif")
    strip_numbers_from_atom_labels!(zif71)
    ff = LJForceField("Greg_bogus_ZIF71.csv", cutoffradius=12.8)
    co2 = Molecule("CO2EPM2")
    
    # make sure bond lenghts are preserved
    bls = PorousMaterials.bond_lengths(co2, UnitCube())
    results, molecules = gcmc_simulation(zif71, co2, 298.0, 1.0, ff, 
                        n_burn_cycles=25, n_sample_cycles=25, verbose=false)
    @printf("Testing that bond lenghts are preserved for %d molecules.\n", length(molecules))
    for m in molecules
        # bond lengths preserved?
        @assert isapprox(bls, PorousMaterials.bond_lengths(m, UnitCube()))
        # charges hv same coords as atoms?
        for i = 1:3
            @assert isapprox(m.atoms[i].xf, m.charges[i].xf)
        end
        @assert isapprox(m.xf_com, m.atoms[1].xf) # C atom is center
    end


    # load in test data
    df = CSV.read("greg_chung/zif_71_co2_isotherm_w_preos_fugacity.csv")
    
    # simulate with PorousMaterials.jl in parallel
    if run_sims
        results = stepwise_adsorption_isotherm(zif71, co2, 298.0, convert(Array{Float64, 1}, df[:fugacity_Pa] / 100000.0), ff, 
            n_burn_cycles=2000, n_sample_cycles=5000, verbose=true, sample_frequency=1, ewald_precision=1e-6)
        JLD.save("ZIF71_bogus_charges_co2_simulated_isotherm.jld", "results", results)
    else
        results = JLD.load("ZIF71_bogus_charges_co2_simulated_isotherm.jld")["results"]
    end
    n_sim = [result["⟨N⟩ (mmol/g)"] for result in results]
    
    # plot comparison
    if plot_results
        figure()
        xlabel("Fugacity (bar)")
        ylabel("Molecules/unit cell")
        scatter(df[:fugacity_Pa] / 100000.0, df[:L_mmol_g], label="Greg")
        scatter(df[:fugacity_Pa] / 100000.0, n_sim, label="PorousMaterials.jl")
        legend()
        savefig("Greg_bogus_ZIF71_298K_co2_isotherm_test.png", format="png", dpi=300)
    end
end
        
 # co2 = Molecule("CO2")
 # f = Framework("ZnCo-ZIF-71_atom_relax_RESP.cif")
 # strip_numbers_from_atom_labels!(f)
 # ff = LJForceField("Greg_CO2_GCMCtest_ff.csv", cutoffradius=12.5)
 # 
 # results = gcmc_simulation(f, 313.0, 20.0*100000, co2, ff,
 #             n_burn_cycles=1, n_sample_cycles=1, verbose=true)
 # @time results = gcmc_simulation(f, 313.0, 1816566.334, co2, ff,
 #             n_burn_cycles=10000, n_sample_cycles=10000, verbose=true)<|MERGE_RESOLUTION|>--- conflicted
+++ resolved
@@ -5,13 +5,8 @@
 using DataFrames
 using JLD
 
-<<<<<<< HEAD
-ig_tests = true
-xe_in_sbmof1_tests = false
-=======
 ig_tests = false
 xe_in_sbmof1_tests = true
->>>>>>> ec0a38d7
 co2_tests = false
 
 #
@@ -44,21 +39,13 @@
     dreiding_forcefield = LJForceField("Dreiding.csv", cutoffradius=12.5)
     molecule = Molecule("Xe")
 
-<<<<<<< HEAD
-    test_fugacities = [20.0, 200.0, 2000.0]
-    test_mmol_g = [0.1931, 1.007, 1.4007]
-    test_molec_unit_cell = [0.266, 1.388, 1.929]
-
-    #results = adsorption_isotherm(sbmof1, 298.0, test_fugacities, molecule, dreiding_forcefield, n_burn_cycles=25000, n_sample_cycles=25000, verbose=true)
-=======
     test_fugacities = [20.0, 200.0, 2000.0] / 100000.0 # bar
     test_mmol_g = [0.18650, 1.00235, 1.39812]
     test_molec_unit_cell = [0.2568, 1.3806, 1.9257]
-    
+
  #     results = adsorption_isotherm(sbmof1, 298.0, test_fugacities, molecule, dreiding_forcefield, n_burn_cycles=20, n_sample_cycles=20, verbose=true)
-    results = stepwise_adsorption_isotherm(sbmof1, molecule, 298.0, test_fugacities, dreiding_forcefield, 
+    results = stepwise_adsorption_isotherm(sbmof1, molecule, 298.0, test_fugacities, dreiding_forcefield,
                         n_burn_cycles=25000, n_sample_cycles=25000, verbose=true, sample_frequency=10)
->>>>>>> ec0a38d7
 
     for i = 1:length(test_fugacities)
         @test isapprox(results[i]["⟨N⟩ (molecules/unit cell)"], test_molec_unit_cell[i], rtol=0.025)
@@ -77,20 +64,20 @@
 
  #     strip_numbers_from_atom_labels!(f)
  #     ff = LJForceField("Greg_CO2_GCMCtest_ff.csv", cutoffradius=12.5)
- # 
+ #
  #     # load in test data
  #     df = CSV.read("greg_chung/ZnCo-ZIF-71_atom_relax_RESP_CO2_adsorption_isotherm313K_test.csv")
- #     
+ #
  #     # simulate with PorousMaterials.jl in parallel
  #     if run_sims
- #         results = adsorption_isotherm(f, co2, 313.0, convert(Array{Float64, 1}, df[:fugacity_Pa] / 100000.0), ff, 
+ #         results = adsorption_isotherm(f, co2, 313.0, convert(Array{Float64, 1}, df[:fugacity_Pa] / 100000.0), ff,
  #             n_burn_cycles=10000, n_sample_cycles=10000, verbose=true, sample_frequency=5)
  #         JLD.save("ZnCo-ZIF-71_atom_relax_RESP_co2_simulated_isotherm.jld", "results", results)
  #     else
  #         results = JLD.load("ZnCo-ZIF-71_atom_relax_RESP_co2_simulated_isotherm.jld")["results"]
  #     end
  #     n_sim = [result["⟨N⟩ (molecules/unit cell)"] for result in results]
- #     
+ #
  #     # plot comparison
  #     if plot_results
  #         figure()
@@ -101,7 +88,7 @@
  #         legend()
  #         savefig("ZnCo-ZIF-71_atom_relax_RESP_CO2_adsorption_isotherm313K_test.png", format="png", dpi=300)
  #     end
-    
+
     ###
     #  Test isotherm 2: by greg chung. co2 at 298 K
     ###
@@ -109,10 +96,10 @@
     strip_numbers_from_atom_labels!(zif71)
     ff = LJForceField("Greg_bogus_ZIF71.csv", cutoffradius=12.8)
     co2 = Molecule("CO2EPM2")
-    
+
     # make sure bond lenghts are preserved
     bls = PorousMaterials.bond_lengths(co2, UnitCube())
-    results, molecules = gcmc_simulation(zif71, co2, 298.0, 1.0, ff, 
+    results, molecules = gcmc_simulation(zif71, co2, 298.0, 1.0, ff,
                         n_burn_cycles=25, n_sample_cycles=25, verbose=false)
     @printf("Testing that bond lenghts are preserved for %d molecules.\n", length(molecules))
     for m in molecules
@@ -128,17 +115,17 @@
 
     # load in test data
     df = CSV.read("greg_chung/zif_71_co2_isotherm_w_preos_fugacity.csv")
-    
+
     # simulate with PorousMaterials.jl in parallel
     if run_sims
-        results = stepwise_adsorption_isotherm(zif71, co2, 298.0, convert(Array{Float64, 1}, df[:fugacity_Pa] / 100000.0), ff, 
+        results = stepwise_adsorption_isotherm(zif71, co2, 298.0, convert(Array{Float64, 1}, df[:fugacity_Pa] / 100000.0), ff,
             n_burn_cycles=2000, n_sample_cycles=5000, verbose=true, sample_frequency=1, ewald_precision=1e-6)
         JLD.save("ZIF71_bogus_charges_co2_simulated_isotherm.jld", "results", results)
     else
         results = JLD.load("ZIF71_bogus_charges_co2_simulated_isotherm.jld")["results"]
     end
     n_sim = [result["⟨N⟩ (mmol/g)"] for result in results]
-    
+
     # plot comparison
     if plot_results
         figure()
@@ -150,12 +137,12 @@
         savefig("Greg_bogus_ZIF71_298K_co2_isotherm_test.png", format="png", dpi=300)
     end
 end
-        
+
  # co2 = Molecule("CO2")
  # f = Framework("ZnCo-ZIF-71_atom_relax_RESP.cif")
  # strip_numbers_from_atom_labels!(f)
  # ff = LJForceField("Greg_CO2_GCMCtest_ff.csv", cutoffradius=12.5)
- # 
+ #
  # results = gcmc_simulation(f, 313.0, 20.0*100000, co2, ff,
  #             n_burn_cycles=1, n_sample_cycles=1, verbose=true)
  # @time results = gcmc_simulation(f, 313.0, 1816566.334, co2, ff,
