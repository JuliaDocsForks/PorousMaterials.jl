--- conflicted
+++ resolved
@@ -56,19 +56,12 @@
 if co2_tests
     plot_results = true
     run_sims = true
-<<<<<<< HEAD
     ###
     #  Test isotherm 1: by greg chung. co2 at 313 k
     ###
  #     f = Framework("ZnCo-ZIF-71_atom_relax_RESP.cif")
  #     co2 = Molecule("CO2")
-=======
- #     ###
- #     #  Test isotherm 1: by greg chung. co2 at 313 k
- #     ###
- #     co2 = read_molecule_file("CO2")
- #     f = read_crystal_structure_file("ZnCo-ZIF-71_atom_relax_RESP.cif")
->>>>>>> 67e1d488
+
  #     strip_numbers_from_atom_labels!(f)
  #     ff = LJForceField("Greg_CO2_GCMCtest_ff.csv", cutoffradius=12.5)
  # 
@@ -77,11 +70,8 @@
  #     
  #     # simulate with PorousMaterials.jl in parallel
  #     if run_sims
-<<<<<<< HEAD
- #         results = adsorption_isotherm(f, co2,313.0, convert(Array{Float64, 1}, df[:fugacity_Pa] / 100000.0), ff, n_burn_cycles=10000, n_sample_cycles=10000, verbose=true, sample_frequency=5)
-=======
- #         results = adsorption_isotherm(f, 313.0, convert(Array{Float64, 1}, df[:fugacity_Pa] / 100000.0), co2, ff, n_burn_cycles=10000, n_sample_cycles=10000, verbose=true, sample_frequency=5)
->>>>>>> 67e1d488
+ #         results = adsorption_isotherm(f, co2, 313.0, convert(Array{Float64, 1}, df[:fugacity_Pa] / 100000.0), ff, 
+ #             n_burn_cycles=10000, n_sample_cycles=10000, verbose=true, sample_frequency=5)
  #         JLD.save("ZnCo-ZIF-71_atom_relax_RESP_co2_simulated_isotherm.jld", "results", results)
  #     else
  #         results = JLD.load("ZnCo-ZIF-71_atom_relax_RESP_co2_simulated_isotherm.jld")["results"]
@@ -128,12 +118,8 @@
     
     # simulate with PorousMaterials.jl in parallel
     if run_sims
-<<<<<<< HEAD
         results = stepwise_adsorption_isotherm(zif71, co2, 298.0, convert(Array{Float64, 1}, df[:fugacity_Pa] / 100000.0), ff, 
             n_burn_cycles=2000, n_sample_cycles=5000, verbose=true, sample_frequency=1, ewald_precision=1e-6)
-=======
-        results = stepwise_adsorption_isotherm(zif71, 298.0, convert(Array{Float64, 1}, df[:fugacity_Pa] / 100000.0), co2, ff, n_burn_cycles=5000, n_sample_cycles=5000, verbose=true, sample_frequency=1, ewald_precision=1e-7)
->>>>>>> 67e1d488
         JLD.save("ZIF71_bogus_charges_co2_simulated_isotherm.jld", "results", results)
     else
         results = JLD.load("ZIF71_bogus_charges_co2_simulated_isotherm.jld")["results"]
