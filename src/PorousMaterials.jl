module PorousMaterials

using CSV
using DataFrames
using Roots # for fzero
using OffsetArrays # used for Ewald sum
using SpecialFunctions # for erfc
using StatsBase
using ProgressMeter
using Polynomials
using JLD2
using Statistics
using Printf
using LinearAlgebra
import Base.push!


# this runs everytime PorousMaterials is loaded, so if the user changes directory
#   then the PATH_TO_DATA will change as well
function __init__()
    # this is the directory where crystal structures, forcefields, and molecules data is stored
    global PATH_TO_DATA = pwd() * "/data/"
end

include("Box.jl")
include("Matter.jl")
include("NearestImage.jl")
include("Misc.jl")
include("Crystal.jl")
include("Molecules.jl")
include("Forcefield.jl")
include("Energetics_Util.jl")
include("VdWEnergetics.jl")
include("ElectrostaticEnergetics.jl")
include("MChelpers.jl")
include("Grid.jl")
include("EOS.jl")
include("Henry.jl")
include("GCMC.jl")

<<<<<<< HEAD
export Box, replicate, UnitCube, write_vtk, # Box.jl
       LJSphere, PtCharge, # Matter.jl
       nearest_image!, nearest_r², nearest_r, # NearestImage.jl
       read_xyz, read_cpk_colors, read_atomic_radii, read_atomic_masses, write_to_xyz, # Misc.jl
       Framework, read_crystal_structure_file, remove_overlapping_atoms_and_charges,
       strip_numbers_from_atom_labels!, chemical_formula, molecular_weight, crystal_density,
       construct_box, replicate, charged, write_cif, assign_charges, # Crystal.jl
       Molecule, set_fractional_coords!, translate_by!, outside_box, set_fractional_coords_to_unit_cube!,
       translate_to!, rotate!, rotation_matrix, rand_point_on_unit_sphere, charged, # Molecules.jl
       LJForceField, replication_factors, check_forcefield_coverage, # Forcefield.jl
       PotentialEnergy, SystemPotentialEnergy, # Energetics_Util.jl
       lennard_jones, vdw_energy, vdw_energy_no_PBC, # VdWEnergetics.jl
       electrostatic_potential_energy, precompute_kvec_wts, setup_Ewald_sum,
       total_electrostatic_potential_energy, total, # ElectrostaticEnergetics.jl
       insert_molecule!, delete_molecule!, translate_molecule!, reinsert_molecule!, rotatable, # MChelpers.jl
=======
export
       # Box.jl
       Box, replicate, UnitCube, write_vtk,

       # Matter.jl
       Atoms, Charges,

       # NearestImage.jl
       nearest_image!, nearest_r², nearest_r,

       # Misc.jl
       read_xyz, read_cpk_colors, read_atomic_radii, write_xyz,

       # Crystal.jl
       Framework, read_crystal_structure_file, remove_overlapping_atoms,
       strip_numbers_from_atom_labels!, chemical_formula, molecular_weight, crystal_density,
       construct_box, replicate, read_atomic_masses, charged, write_cif, assign_charges,

       # Molecules.jl
       Molecule, set_fractional_coords!, translate_by!, outside_box, set_fractional_coords_to_unit_cube!,
       translate_to!, rotate!, rotation_matrix, rand_point_on_unit_sphere, charged,
       pairwise_atom_distances, pairwise_charge_distances, Ion,

       # Forcefield.jl
       LJForceField, replication_factors, check_forcefield_coverage,

       # Energetics_Util.jl
       PotentialEnergy, SystemPotentialEnergy,

       # VdWEnergetics.jl
       lennard_jones, vdw_energy, vdw_energy_no_PBC,

       # ElectrostaticEnergetics.jl
       electrostatic_potential, electrostatic_potential_energy, precompute_kvec_wts, setup_Ewald_sum, total, Eikr,

       # MChelpers.jl
       insert_molecule!, delete_molecule!, translate_molecule!, reinsert_molecule!, rotatable,

       # Grid.jl
>>>>>>> a8b6963c
       apply_periodic_boundary_condition!,
       Grid, write_cube, read_cube, energy_grid,

       # EOS.jl
       calculate_properties, PengRobinsonGas,

       # GCMC.jl
       gcmc_simulation, adsorption_isotherm, stepwise_adsorption_isotherm,
       gcmc_result_savename, GCMCstats, MarkovCounts,

       # Henry.jl
       henry_coefficient, henry_result_savename
end<|MERGE_RESOLUTION|>--- conflicted
+++ resolved
@@ -38,23 +38,6 @@
 include("Henry.jl")
 include("GCMC.jl")
 
-<<<<<<< HEAD
-export Box, replicate, UnitCube, write_vtk, # Box.jl
-       LJSphere, PtCharge, # Matter.jl
-       nearest_image!, nearest_r², nearest_r, # NearestImage.jl
-       read_xyz, read_cpk_colors, read_atomic_radii, read_atomic_masses, write_to_xyz, # Misc.jl
-       Framework, read_crystal_structure_file, remove_overlapping_atoms_and_charges,
-       strip_numbers_from_atom_labels!, chemical_formula, molecular_weight, crystal_density,
-       construct_box, replicate, charged, write_cif, assign_charges, # Crystal.jl
-       Molecule, set_fractional_coords!, translate_by!, outside_box, set_fractional_coords_to_unit_cube!,
-       translate_to!, rotate!, rotation_matrix, rand_point_on_unit_sphere, charged, # Molecules.jl
-       LJForceField, replication_factors, check_forcefield_coverage, # Forcefield.jl
-       PotentialEnergy, SystemPotentialEnergy, # Energetics_Util.jl
-       lennard_jones, vdw_energy, vdw_energy_no_PBC, # VdWEnergetics.jl
-       electrostatic_potential_energy, precompute_kvec_wts, setup_Ewald_sum,
-       total_electrostatic_potential_energy, total, # ElectrostaticEnergetics.jl
-       insert_molecule!, delete_molecule!, translate_molecule!, reinsert_molecule!, rotatable, # MChelpers.jl
-=======
 export
        # Box.jl
        Box, replicate, UnitCube, write_vtk,
@@ -94,7 +77,6 @@
        insert_molecule!, delete_molecule!, translate_molecule!, reinsert_molecule!, rotatable,
 
        # Grid.jl
->>>>>>> a8b6963c
        apply_periodic_boundary_condition!,
        Grid, write_cube, read_cube, energy_grid,
 
