--- conflicted
+++ resolved
@@ -39,16 +39,9 @@
        nearest_image!, nearest_r², nearest_r, # NearestImage.jl
        read_xyz, read_cpk_colors, read_atomic_radii, write_to_xyz, # Misc.jl
        Framework, read_crystal_structure_file, remove_overlapping_atoms,
-<<<<<<< HEAD
-       strip_numbers_from_atom_labels!, write_unitcell_boundary_vtk, chemical_formula, molecular_weight, crystal_density,
-       convert_cif_to_P1_symmetry, construct_box, replicate, read_atomic_masses, charged, write_cif, assign_charges_to_zeolites!, # Crystal.jl
-       LennardJonesForceField, read_forcefield_file, replication_factors, check_forcefield_coverage, # Forcefield.jl
-       Molecule, PointCharge, LennardJonesSphere, read_molecule_file, translate_by!,
-=======
        strip_numbers_from_atom_labels!, chemical_formula, molecular_weight, crystal_density,
        construct_box, replicate, read_atomic_masses, charged, write_cif, assign_charges, # Crystal.jl
        Molecule, set_fractional_coords!, translate_by!, outside_box, set_fractional_coords_to_unit_cube!,
->>>>>>> bde520c00e87fdfdf7777166b08c7aeb50d8ad96
        translate_to!, rotate!, rotation_matrix, rand_point_on_unit_sphere, charged, # Molecules.jl
        LJForceField, replication_factors, check_forcefield_coverage, # Forcefield.jl
        PotentialEnergy, SystemPotentialEnergy, # Energetics_Util.jl
@@ -56,8 +49,7 @@
        electrostatic_potential, electrostatic_potential_energy, precompute_kvec_wts, setup_Ewald_sum, total, # ElectrostaticEnergetics.jl
        insert_molecule!, delete_molecule!, translate_molecule!, reinsert_molecule!, rotatable, # MChelpers.jl
        apply_periodic_boundary_condition!,
-       gcmc_simulation, adsorption_isotherm, stepwise_adsorption_isotherm, root_save_filename,  # GCMC.jl
-       electrostatic_potential, electrostatic_potential_energy, precompute_kvec_wts, setup_Ewald_sum, total, # ElectrostaticEnergetics.jl
+       Grid, write_cube, read_cube, energy_grid, # Grid.jl
        calculate_properties, PengRobinsonGas, # EOS.jl
        gcmc_simulation, adsorption_isotherm, stepwise_adsorption_isotherm,
        gcmc_result_savename, # GCMC.jl
