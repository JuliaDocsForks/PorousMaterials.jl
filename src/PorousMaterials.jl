module PorousMaterials

# this is the directory where crystal structures, forcefields, and molecules data is stored
global PATH_TO_DATA = pwd() * "/data/"

include("Crystal.jl")
include("Forcefield.jl")
include("Molecules.jl")
include("Energetics_Util.jl")
include("Energetics.jl")
include("Misc.jl")
include("Grid.jl")
#TODO Remove Snapshot.jl from PorousMaterials.jl (This is from Arni's project)
include("Snapshot.jl")
include("GCMC.jl") # TODO incorporate molecule changes

export Box, Framework, read_crystal_structure_file, replicate_to_xyz,
       strip_numbers_from_atom_labels!, write_unitcell_boundary_vtk, chemical_formula, molecular_weight, crystal_density,
       convert_cif_to_P1_symmetry, construct_box, replicate_box, read_atomic_masses, # Crystal.jl
       LennardJonesForceField, read_forcefield_file, replication_factors, check_forcefield_coverage, # Forcefield.jl
       Molecule, read_molecule_file, translate_by!, translate_to!, rotate!, rotation_matrix, rand_point_on_unit_sphere, # Molecules.jl
       lennard_jones, vdw_energy, # Energetics.jl
<<<<<<< HEAD
       completely_outside_box,
       read_xyz, read_cpk_colors, read_atomic_radii, # Misc.jl
	Grid, write_to_cube, # Grid.jl
	Snapshot, snap, write_snapshot_to_vtk, write_to_npy, write_snapshot_to_cube # Snapshot.jl #TODO Remove this line later
 # 	GCMCstats, MarkovCounts, insert_molecule!, delete_molecule!, translate_molecule!,
 # 	guest_guest_vdw_energy, gcmc_simulation, bring_molecule_inside_box! # GCMC.jl
=======
       outside_box,
       read_xyz, read_cpk_colors, read_atomic_masses, read_atomic_radii, # Misc.jl
	Grid, write_to_cube, energy_grid, # Grid.jl
	Snapshot, snap, write_snapshot_to_vtk, write_to_npy, write_snapshot_to_cube, # Snapshot.jl #TODO Remove this line later
	insert_molecule!, delete_molecule!, translate_molecule!,
	guest_guest_vdw_energy, gcmc_simulation, bring_molecule_inside_box! # GCMC.jl
>>>>>>> 4b18ad20
end<|MERGE_RESOLUTION|>--- conflicted
+++ resolved
@@ -20,19 +20,10 @@
        LennardJonesForceField, read_forcefield_file, replication_factors, check_forcefield_coverage, # Forcefield.jl
        Molecule, read_molecule_file, translate_by!, translate_to!, rotate!, rotation_matrix, rand_point_on_unit_sphere, # Molecules.jl
        lennard_jones, vdw_energy, # Energetics.jl
-<<<<<<< HEAD
-       completely_outside_box,
+       outside_box,
        read_xyz, read_cpk_colors, read_atomic_radii, # Misc.jl
-	Grid, write_to_cube, # Grid.jl
-	Snapshot, snap, write_snapshot_to_vtk, write_to_npy, write_snapshot_to_cube # Snapshot.jl #TODO Remove this line later
- # 	GCMCstats, MarkovCounts, insert_molecule!, delete_molecule!, translate_molecule!,
- # 	guest_guest_vdw_energy, gcmc_simulation, bring_molecule_inside_box! # GCMC.jl
-=======
-       outside_box,
-       read_xyz, read_cpk_colors, read_atomic_masses, read_atomic_radii, # Misc.jl
-	Grid, write_to_cube, energy_grid, # Grid.jl
-	Snapshot, snap, write_snapshot_to_vtk, write_to_npy, write_snapshot_to_cube, # Snapshot.jl #TODO Remove this line later
-	insert_molecule!, delete_molecule!, translate_molecule!,
-	guest_guest_vdw_energy, gcmc_simulation, bring_molecule_inside_box! # GCMC.jl
->>>>>>> 4b18ad20
+       Grid, write_to_cube, energy_grid, # Grid.jl
+       Snapshot, snap, write_snapshot_to_vtk, write_to_npy, write_snapshot_to_cube, # Snapshot.jl #TODO Remove this line later
+       insert_molecule!, delete_molecule!, translate_molecule!,
+       guest_guest_vdw_energy, gcmc_simulation, bring_molecule_inside_box! # GCMC.jl
 end